--- conflicted
+++ resolved
@@ -24,10 +24,6 @@
 * Python CPU
 * Python GPU
 * PySpark
-<<<<<<< HEAD
-=======
-
->>>>>>> 4ab6840e
 Environments supported to run the notebooks on Azure Databricks:
 * PySpark
 
