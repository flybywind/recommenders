# Copyright (c) Microsoft Corporation. All rights reserved.
# Licensed under the MIT License.


import tensorflow as tf
import six
import os
from sklearn.metrics import (
    roc_auc_score,
    log_loss,
    mean_squared_error,
    accuracy_score,
    f1_score,
)
import numpy as np
import yaml
import zipfile
from reco_utils.dataset.download_utils import maybe_download
from reco_utils.recommender.deeprec.deeprec_utils import (
    flat_config,
    load_yaml,
    load_dict,
)
import json
import pickle as pkl


def check_type(config):
    """Check that the config parameters are the correct type
    
    Args:
        config (dict): Configuration dictionary.

    Raises:
        TypeError: If the parameters are not the correct type.
    """

    int_parameters = [
        "word_size",
        "his_size",
        "doc_size",
        "title_size",
        "body_size",
        "vert_num",
        "subvert_num",
        "npratio",
        "word_emb_dim",
        "attention_hidden_dim",
        "epochs",
        "batch_size",
        "show_step",
        "save_epoch",
        "head_num",
        "head_dim",
        "user_num",
        "filter_num",
        "window_size",
        "gru_unit",
        "user_emb_dim",
        "vert_emb_dim",
        "subvert_emb_dim",
    ]
    for param in int_parameters:
        if param in config and not isinstance(config[param], int):
            raise TypeError("Parameters {0} must be int".format(param))

    float_parameters = ["learning_rate", "dropout"]
    for param in float_parameters:
        if param in config and not isinstance(config[param], float):
            raise TypeError("Parameters {0} must be float".format(param))

    str_parameters = [
        "wordEmb_file",
        "method",
        "loss",
        "optimizer",
        "cnn_activation",
        "dense_activation" "type",
    ]
    for param in str_parameters:
        if param in config and not isinstance(config[param], str):
            raise TypeError("Parameters {0} must be str".format(param))

    list_parameters = ["layer_sizes", "activation"]
    for param in list_parameters:
        if param in config and not isinstance(config[param], list):
            raise TypeError("Parameters {0} must be list".format(param))


def check_nn_config(f_config):
    """Check neural networks configuration.
    
    Args:
        f_config (dict): Neural network configuration.
    
    Raises:
        ValueError: If the parameters are not correct.
    """

    if f_config["model_type"] in ["nrms", "NRMS"]:
        required_parameters = [
            "doc_size",
            "his_size",
            "user_num",
            "wordEmb_file",
            "word_size",
            "npratio",
            "data_format",
            "word_emb_dim",
            # nrms
            "head_num",
            "head_dim",
            # attention
            "attention_hidden_dim",
            "loss",
            "data_format",
            "dropout",
        ]

    elif f_config["model_type"] in ["naml", "NAML"]:
        required_parameters = [
            "title_size",
            "body_size",
            "his_size",
            "user_num",
            "vert_num",
            "subvert_num",
            "wordEmb_file",
            "word_size",
            "npratio",
            "data_format",
            "word_emb_dim",
            "vert_emb_dim",
            "subvert_emb_dim",
            # naml
            "filter_num",
            "cnn_activation",
            "window_size",
            "dense_activation",
            # attention
            "attention_hidden_dim",
            "loss",
            "data_format",
            "dropout",
        ]
    elif f_config["model_type"] in ["lstur", "LSTUR"]:
        required_parameters = [
            "doc_size",
            "his_size",
            "user_num",
            "wordEmb_file",
            "word_size",
            "npratio",
            "data_format",
            "word_emb_dim",
            # lstur
            "gru_unit",
            "type",
            "filter_num",
            "cnn_activation",
            "window_size",
            # attention
            "attention_hidden_dim",
            "loss",
            "data_format",
            "dropout",
        ]
    elif f_config["model_type"] in ["npa", "NPA"]:
        required_parameters = [
            "doc_size",
            "his_size",
            "user_num",
            "wordEmb_file",
            "word_size",
            "npratio",
            "data_format",
            "word_emb_dim",
            # npa
            "user_emb_dim",
            "filter_num",
            "cnn_activation",
            "window_size",
            # attention
            "attention_hidden_dim",
            "loss",
            "data_format",
            "dropout",
        ]
    else:
        required_parameters = []

    # check required parameters
    for param in required_parameters:
        if param not in f_config:
            raise ValueError("Parameters {0} must be set".format(param))

    if f_config["model_type"] in ["nrms", "NRMS", "lstur", "LSTUR"]:
        if f_config["data_format"] != "news":
            raise ValueError(
                "For nrms and naml model, data format must be 'news', but your set is {0}".format(
                    f_config["data_format"]
                )
            )
    elif f_config["model_type"] in ["naml", "NAML"]:
        if f_config["data_format"] != "naml":
            raise ValueError(
                "For nrms and naml model, data format must be 'naml', but your set is {0}".format(
                    f_config["data_format"]
                )
            )

    check_type(f_config)



def create_hparams(flags):
    """Create the model hyperparameters.

    Args:
        flags (dict): Dictionary with the model requirements.

    Returns:
        obj: Hyperparameter object in TF (tf.contrib.training.HParams).
    """
    return tf.contrib.training.HParams(
        # data
        data_format=flags["data_format"] if "data_format" in flags else None,
        iterator_type=flags["iterator_type"] if "iterator_type" in flags else None,
        # models
        wordEmb_file=flags["wordEmb_file"] if "wordEmb_file" in flags else None,
        doc_size=flags["doc_size"] if "doc_size" in flags else None,
        title_size=flags["title_size"] if "title_size" in flags else None,
        body_size=flags["body_size"] if "body_size" in flags else None,
        word_emb_dim=flags["word_emb_dim"] if "word_emb_dim" in flags else None,
        word_size=flags["word_size"] if "word_size" in flags else None,
        user_num=flags["user_num"] if "user_num" in flags else None,
        vert_num=flags["vert_num"] if "vert_num" in flags else None,
        subvert_num=flags["subvert_num"] if "subvert_num" in flags else None,
        his_size=flags["his_size"] if "his_size" in flags else None,
<<<<<<< HEAD
        npratio=flags["npratio"] if "npratio" in flags else None,
        dropout=flags["dropout"] if "dropout" in flags else 0.0,
        attention_hidden_dim=flags["attention_hidden_dim"]
        if "attention_hidden_dim" in flags
        else 200,
=======
        npratio=flags.get("npratio"),
        dropout=flags.get("dropout", 0.0),
        attention_hidden_dim=flags["attention_hidden_dim"] if "attention_hidden_dim" in flags else 200, 
>>>>>>> fcb0b7e1
        # nrms
        head_num=flags["head_num"] if "head_num" in flags else 4,
        head_dim=flags["head_dim"] if "head_dim" in flags else 100,
        # naml
        cnn_activation=flags["cnn_activation"] if "cnn_activation" in flags else None,
        dense_activation=flags["dense_activation"]
        if "dense_activation" in flags
        else None,
        filter_num=flags["filter_num"] if "filter_num" in flags else 200,
        window_size=flags["window_size"] if "window_size" in flags else 3,
        vert_emb_dim=flags["vert_emb_dim"] if "vert_emb_dim" in flags else 100,
        subvert_emb_dim=flags["subvert_emb_dim"] if "subvert_emb_dim" in flags else 100,
        # lstur
        gru_unit=flags["gru_unit"] if "gru_unit" in flags else 400,
        type=flags["type"] if "type" in flags else "ini",
        # npa
        user_emb_dim=flags["user_emb_dim"] if "user_emb_dim" in flags else 50,
        # train
        learning_rate=flags["learning_rate"] if "learning_rate" in flags else 0.001,
        loss=flags["loss"] if "loss" in flags else None,
        optimizer=flags["optimizer"] if "optimizer" in flags else "adam",
        epochs=flags["epochs"] if "epochs" in flags else 10,
        batch_size=flags["batch_size"] if "batch_size" in flags else 1,
        # show info
        show_step=flags["show_step"] if "show_step" in flags else 1,
        metrics=flags["metrics"] if "metrics" in flags else None,
    )


def prepare_hparams(yaml_file=None, **kwargs):
    """Prepare the model hyperparameters and check that all have the correct value.

    Args:
        yaml_file (str): YAML file as configuration.

    Returns:
        obj: Hyperparameter object in TF (tf.contrib.training.HParams).
    """
    if yaml_file is not None:
        config = load_yaml(yaml_file)
        config = flat_config(config)
    else:
        config = {}

    config.update(kwargs)

    check_nn_config(config)
    return create_hparams(config)<|MERGE_RESOLUTION|>--- conflicted
+++ resolved
@@ -212,7 +212,6 @@
     check_type(f_config)
 
 
-
 def create_hparams(flags):
     """Create the model hyperparameters.
 
@@ -224,56 +223,46 @@
     """
     return tf.contrib.training.HParams(
         # data
-        data_format=flags["data_format"] if "data_format" in flags else None,
-        iterator_type=flags["iterator_type"] if "iterator_type" in flags else None,
+        data_format=flags.get("data_format", None),
+        iterator_type=flags.get("iterator_type", None),
         # models
-        wordEmb_file=flags["wordEmb_file"] if "wordEmb_file" in flags else None,
-        doc_size=flags["doc_size"] if "doc_size" in flags else None,
-        title_size=flags["title_size"] if "title_size" in flags else None,
-        body_size=flags["body_size"] if "body_size" in flags else None,
-        word_emb_dim=flags["word_emb_dim"] if "word_emb_dim" in flags else None,
-        word_size=flags["word_size"] if "word_size" in flags else None,
-        user_num=flags["user_num"] if "user_num" in flags else None,
-        vert_num=flags["vert_num"] if "vert_num" in flags else None,
-        subvert_num=flags["subvert_num"] if "subvert_num" in flags else None,
-        his_size=flags["his_size"] if "his_size" in flags else None,
-<<<<<<< HEAD
-        npratio=flags["npratio"] if "npratio" in flags else None,
-        dropout=flags["dropout"] if "dropout" in flags else 0.0,
-        attention_hidden_dim=flags["attention_hidden_dim"]
-        if "attention_hidden_dim" in flags
-        else 200,
-=======
+        wordEmb_file=flags.get("wordEmb_file", None),
+        doc_size=flags.get("doc_size", None),
+        title_size=flags.get("title_size", None),
+        body_size=flags.get("body_size", None),
+        word_emb_dim=flags.get("word_emb_dim", None),
+        word_size=flags.get("word_size"], None),
+        user_num=flags.get("user_num", None),
+        vert_num=flags.get("vert_num", None),
+        subvert_num=flags.get("subvert_num", None),
+        his_size=flags.get(his_size, None),
         npratio=flags.get("npratio"),
         dropout=flags.get("dropout", 0.0),
-        attention_hidden_dim=flags["attention_hidden_dim"] if "attention_hidden_dim" in flags else 200, 
->>>>>>> fcb0b7e1
+        attention_hidden_dim=flags.get("attention_hidden_dim", 200),
         # nrms
-        head_num=flags["head_num"] if "head_num" in flags else 4,
-        head_dim=flags["head_dim"] if "head_dim" in flags else 100,
+        head_num=flags.get("head_num", 4),
+        head_dim=flags.get("head_dim", 100),
         # naml
-        cnn_activation=flags["cnn_activation"] if "cnn_activation" in flags else None,
-        dense_activation=flags["dense_activation"]
-        if "dense_activation" in flags
-        else None,
-        filter_num=flags["filter_num"] if "filter_num" in flags else 200,
-        window_size=flags["window_size"] if "window_size" in flags else 3,
-        vert_emb_dim=flags["vert_emb_dim"] if "vert_emb_dim" in flags else 100,
-        subvert_emb_dim=flags["subvert_emb_dim"] if "subvert_emb_dim" in flags else 100,
+        cnn_activation=flags.get("cnn_activation", None),
+        dense_activation=flags.get("dense_activation", None),
+        filter_num=flags.get("filter_num"] if "filter_num" in flags else 200,
+        window_size=flags.get("window_size"] if "window_size" in flags else 3,
+        vert_emb_dim=flags.get("vert_emb_dim"] if "vert_emb_dim" in flags else 100,
+        subvert_emb_dim=flags.get("subvert_emb_dim"] if "subvert_emb_dim" in flags else 100,
         # lstur
-        gru_unit=flags["gru_unit"] if "gru_unit" in flags else 400,
-        type=flags["type"] if "type" in flags else "ini",
+        gru_unit=flags.get("gru_unit", 400),
+        type=flags.get("type", "ini"),
         # npa
-        user_emb_dim=flags["user_emb_dim"] if "user_emb_dim" in flags else 50,
+        user_emb_dim=flags.get("user_emb_dim", 50),
         # train
-        learning_rate=flags["learning_rate"] if "learning_rate" in flags else 0.001,
-        loss=flags["loss"] if "loss" in flags else None,
-        optimizer=flags["optimizer"] if "optimizer" in flags else "adam",
-        epochs=flags["epochs"] if "epochs" in flags else 10,
-        batch_size=flags["batch_size"] if "batch_size" in flags else 1,
+        learning_rate=flags.get("learning_rate", 0.001),
+        loss=flags.get("loss", None),
+        optimizer=flags.get("optimizer", "adam"),
+        epochs=flags.get("epochs", 10),
+        batch_size=flags.get("batch_size", 1),
         # show info
-        show_step=flags["show_step"] if "show_step" in flags else 1,
-        metrics=flags["metrics"] if "metrics" in flags else None,
+        show_step=flags.get("show_step", 1),
+        metrics=flags.get("metrics", None),
     )
 
 
