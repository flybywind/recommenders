# Copyright (c) Microsoft Corporation. All rights reserved.
# Licensed under the MIT License.

import pandas as pd
import numpy as np

from reco_utils.common.constants import (
    DEFAULT_USER_COL,
    DEFAULT_ITEM_COL,
    DEFAULT_RATING_COL,
    DEFAULT_LABEL_COL
)


def user_item_pairs(
    user_df,
    item_df,
    user_col=DEFAULT_USER_COL,
    item_col=DEFAULT_ITEM_COL,
    user_item_filter_df=None,
    shuffle=True,
):
    """Get all pairs of users and items data.

    Args:
        user_df (pd.DataFrame): User data containing unique user ids and maybe their features.
        item_df (pd.DataFrame): Item data containing unique item ids and maybe their features.
        user_col (str): User id column name.
        item_col (str): Item id column name.
        user_item_filter_df (pd.DataFrame): User-item pairs to be used as a filter.
        shuffle (bool): If True, shuffles the result.

    Returns:
        pd.DataFrame: All pairs of user-item from user_df and item_df, excepting the pairs in user_item_filter_df
    """

    # Get all user-item pairs
    user_df["key"] = 1
    item_df["key"] = 1
    users_items = user_df.merge(item_df, on="key")

    user_df.drop("key", axis=1, inplace=True)
    item_df.drop("key", axis=1, inplace=True)
    users_items.drop("key", axis=1, inplace=True)

    # Filter
    if user_item_filter_df is not None:
        users_items = filter_by(users_items, user_item_filter_df, [user_col, item_col])

    if shuffle:
        users_items = users_items.sample(frac=1).reset_index(drop=True)

    return users_items


def filter_by(df, filter_by_df, filter_by_cols):
    """From the input DataFrame (df), remove the records whose target column (filter_by_cols) values are
    exist in the filter-by DataFrame (filter_by_df)

    Args:
        df (pd.DataFrame): Source dataframe.
        filter_by_df (pd.DataFrame): Filter dataframe.
        filter_by_cols (iterable of str): Filter columns.

    Returns:
        pd.DataFrame: Dataframe filtered by filter_by_df on filter_by_cols
    """

    return df.loc[
        ~df.set_index(filter_by_cols).index.isin(
            filter_by_df.set_index(filter_by_cols).index
        )
    ]


class LibffmConverter():
    """Converts an input Dataframe (df) to another Dataframe (df) in libffm format. A text file of the converted
    Dataframe is optionally generated.

    Note:
        The input dataframe is expected to represent the feature data in the following schema
        |field-1|field-2|...|field-n|rating|
        |feature-1-1|feature-2-1|...|feature-n-1|1|
        |feature-1-2|feature-2-2|...|feature-n-2|0|
        ...
        |feature-1-i|feature-2-j|...|feature-n-k|0|
        Where
        1. each "field-*" is the column name of the dataframe (column of lable/rating is excluded), and
        2. "feature-*-*" can be either a string or a numerical value, representing the categorical variable or
        actual numerical variable of the feature value in the field, respectively.
        3. If there are ordinal variables represented in int types, users should make sure these columns
        are properly converted to string type.

        The above data will be converted to the libffm format by following the convention as explained in
        https://www.csie.ntu.edu.tw/~r01922136/slides/ffm.pdf

        i.e., <field_index>:<field_feature_index>:1 or <field_index>:<field_index>:<field_feature_value>, depending on
        the data type of the features in the original dataframe.

    Examples:
        >>> import pandas as pd
        >>> df_feature = pd.DataFrame({
                'rating': [1, 0, 0, 1, 1],
                'field1': ['xxx1', 'xxx2', 'xxx4', 'xxx4', 'xxx4'],
                'field2': [3, 4, 5, 6, 7],
                'field3': [1.0, 2.0, 3.0, 4.0, 5.0],
                'field4': ['1', '2', '3', '4', '5']
            })
        >>> converter = LibffmConveter().fit(df_feature, col_rating='rating')
        >>> df_out = converter.transform(df_feature)
        >>> df_out
            rating field1 field2   field3 field4
        0       1  1:1:1  2:2:3  3:3:1.0  4:4:1
        1       0  1:2:1  2:2:4  3:3:2.0  4:5:1
        2       0  1:3:1  2:2:5  3:3:3.0  4:6:1
        3       1  1:3:1  2:2:6  3:3:4.0  4:7:1
        4       1  1:3:1  2:2:7  3:3:5.0  4:8:1

    Args:
        filepath (str): path to save the converted data.

    Attributes:
        field_count (int): count of field in the libffm format data
        feature_count (int): count of feature in the libffm format data
        filepath (str or None): file path where the output is stored - it can be None or a string
    """
<<<<<<< HEAD
    def __init__(self, filepath=None):
        if filepath is not None:
            # Check the existence of path
            import os
            if not os.path.exists(filepath):
                raise ValueError("The specified file path {} does not exist".format(self.filepath))
        
        self.filepath = filepath
    
    def fit(self, df, col_rating=DEFAULT_RATING_COL):
        """Fit the dataframe for libffm format. In there method does nothing but check the validity of 
        the input columns

        Args:
            df (pd.DataFrame): input Pandas dataframe.
            col_rating (str): rating of the data.

        Return:
            The instance of the conveter
        """
        # Check column types.
        types = df.dtypes
        if not all([x == object or np.issubdtype(x, np.integer) or x == np.float for x in types]):
            raise TypeError("Input columns should be only object and/or numeric types.")

        if col_rating not in df.columns:
            raise TypeError("Column of {} is not in input dataframe columns".format(col_rating))

        self.col_rating = col_rating
        self.field_names = list(df.drop(col_rating, axis=1).columns)

        return self

    def transform(self, df):
        """Tranform an input dataset with the same schema (column names and dtypes) to libffm format 
        by using the fitted converter.

        Args: 
            df (pd.DataFrame): input Pandas dataframe.

        Return:
            pd.DataFrame: output libffm format dataframe.
        """
        if not self.col_rating in df.columns:
            raise ValueError("Input dataset does not contain the label column {} in the fitting dataset".format(self.col_rating))

        if not all([x in df.columns for x in self.field_names]):
            raise ValueError("Not all columns in the input dataset appear in the fitting dataset")

        df_new = df.copy()

        # Encode field-feature.
        idx = 1
        field_feature_dict = {}
        for field in self.field_names:
            if df_new[field].dtype == object:
                for feature in df_new[field].values:
                    # Check whether (field, feature) tuple exists in the dict or not.
                    # If not, put them into the key-values of the dict and count the index.
                    if (field, feature) not in field_feature_dict:
                        field_feature_dict[(field, feature)] = idx
                        idx += 1

        self.field_count = len(self.field_names)
        self.feature_count = idx - 1

        def _convert(field, feature, field_index, field_feature_index_dict):
            if isinstance(feature, str):
                field_feature_index = field_feature_index_dict[(field, feature)]
                feature = 1
            else:
                field_feature_index = field_index
            return "{}:{}:{}".format(field_index, field_feature_index, feature)

        for col_index, col in enumerate(self.field_names):
            df_new[col] = df_new[col].apply(lambda x: _convert(col, x, col_index+1, field_feature_dict))

        # Move rating column to the first.
        column_names = self.field_names[:]
        column_names.insert(0, self.col_rating)
        df_new = df_new[column_names]

        if self.filepath is not None:
            np.savetxt(self.filepath, df_new.values, delimiter=' ', fmt='%s')

        return df_new

    def fit_transform(self, df, col_rating=DEFAULT_RATING_COL):
        """Do fit and transform in a row

        Args:
            df (pd.DataFrame): input Pandas dataframe.
            col_rating (str): rating of the data.

        Return:
            pd.DataFrame: output libffm format dataframe.
        """
        return self.fit(df, col_rating=col_rating).transform(df)

    def get_params(self):
        """Get parameters (attributes) of the libffm converter
        """
        return {
            'field count': self.field_count, 
            'feature count': self.feature_count,
            'file path': self.filepath
        }
=======
    df_new = df.copy()

    # Check column types.
    types = df_new.dtypes
    if not all([x == object or np.issubdtype(x, np.integer) or x == np.float for x in types]):
        raise TypeError("Input columns should be only object and/or numeric types.")

    field_names = list(df_new.drop(col_rating, axis=1).columns)

    # Encode field-feature.
    idx = 1
    field_feature_dict = {}
    for field in field_names:
        if df_new[field].dtype == object:
            for feature in df_new[field].values:
                # Check whether (field, feature) tuple exists in the dict or not.
                # If not, put them into the key-values of the dict and count the index.
                if (field, feature) not in field_feature_dict:
                    field_feature_dict[(field, feature)] = idx
                    idx += 1

    def _convert(field, feature, field_index, field_feature_index_dict):
        if isinstance(feature, str):
            field_feature_index = field_feature_index_dict[(field, feature)]
            feature = 1
        else:
            field_feature_index = field_index

        return "{}:{}:{}".format(field_index, field_feature_index, feature)

    for col_index, col in enumerate(field_names):
        df_new[col] = df_new[col].apply(lambda x: _convert(col, x, col_index+1, field_feature_dict))

    # Move rating column to the first.
    field_names.insert(0, col_rating)
    df_new = df_new[field_names]

    if filepath is not None:
        np.savetxt(filepath, df_new.values, delimiter=' ', fmt='%s')

    return df_new


def negative_feedback_sampler(
    df, 
    col_user=DEFAULT_USER_COL,
    col_item=DEFAULT_ITEM_COL,
    col_label=DEFAULT_LABEL_COL,
    ratio_neg_per_user=1,
    seed=42
):
    """Utility function to sample negative feedback from user-item interaction dataset.

    This negative sampling function will take the user-item interaction data to create 
    binarized feedback, i.e., 1 and 0 indicate positive and negative feedback, 
    respectively. 

    Negative sampling is used in the literature frequently to generate negative samples 
    from a user-item interaction data.
    See for example the neural collaborative filtering paper 
    https://www.comp.nus.edu.sg/~xiangnan/papers/ncf.pdf
    
    Examples:
        >>> import pandas as pd
        >>> df = pd.DataFrame({
            'userID': [1, 2, 3],
            'itemID': [1, 2, 3],
            'rating': [5, 5, 5]
        })
        >>> df_neg_sampled = negative_feedback_sampler(
            df, col_user='userID', col_item='itemID', ratio_neg_per_user=1
        )
        >>> df_neg_sampled
        userID  itemID  feedback
        1   1   1
        1   2   0
        2   2   1
        2   1   0
        3   3   1
        3   1   0

    Args:
        df (pandas.DataFrame): input data that contains user-item tuples.
        col_user (str): user id column name.
        col_item (str): item id column name.
        col_label (str): label column name. It is used for the generated columns where labels
        of positive and negative feedback, i.e., 1 and 0, respectively, in the output dataframe.
        ratio_neg_per_user (int): ratio of negative feedback w.r.t to the number of positive feedback for each user. 
        If the samples exceed the number of total possible negative feedback samples, it will be reduced to the number
        of all the possible samples.
        seed (int): seed for the random state of the sampling function.

    Returns:
        pandas.DataFrame: data with negative feedback 
    """
    # Get all of the users and items.
    users = df[col_user].unique()
    items = df[col_item].unique()

    # Create a dataframe for all user-item pairs
    df_neg = user_item_pairs(pd.DataFrame(users, columns=[col_user]), pd.DataFrame(items, columns=[col_item]), user_item_filter_df = df)
    df_neg[col_label] = 0

    df_pos = df.copy()
    df_pos[col_label] = 1

    df_all = pd.concat([df_pos, df_neg], ignore_index=True, sort=True)
    df_all = df_all[[col_user, col_item, col_label]]

    # Sample negative feedback from the combined dataframe.
    df_sample = (
        df_all
        .groupby(col_user)
        .apply(
            lambda x: pd.concat(
                [
                    x[x[col_label] == 1],
                    x[x[col_label] == 0].sample(min(
                        max(round(len(x[x[col_label] == 1])*ratio_neg_per_user), 1),
                        len(x[x[col_label] == 0])
                    ), random_state=seed, replace=False) if len(x[x[col_label] == 0] > 0) else pd.DataFrame({}, columns=[col_user, col_item, col_label])
                ], 
                ignore_index=True,
                sort=True
            )
        )
        .reset_index(drop=True)
        .sort_values(col_user)
    )

    return df_sample
>>>>>>> bbef6e25
<|MERGE_RESOLUTION|>--- conflicted
+++ resolved
@@ -124,7 +124,6 @@
         feature_count (int): count of feature in the libffm format data
         filepath (str or None): file path where the output is stored - it can be None or a string
     """
-<<<<<<< HEAD
     def __init__(self, filepath=None):
         if filepath is not None:
             # Check the existence of path
@@ -232,49 +231,6 @@
             'feature count': self.feature_count,
             'file path': self.filepath
         }
-=======
-    df_new = df.copy()
-
-    # Check column types.
-    types = df_new.dtypes
-    if not all([x == object or np.issubdtype(x, np.integer) or x == np.float for x in types]):
-        raise TypeError("Input columns should be only object and/or numeric types.")
-
-    field_names = list(df_new.drop(col_rating, axis=1).columns)
-
-    # Encode field-feature.
-    idx = 1
-    field_feature_dict = {}
-    for field in field_names:
-        if df_new[field].dtype == object:
-            for feature in df_new[field].values:
-                # Check whether (field, feature) tuple exists in the dict or not.
-                # If not, put them into the key-values of the dict and count the index.
-                if (field, feature) not in field_feature_dict:
-                    field_feature_dict[(field, feature)] = idx
-                    idx += 1
-
-    def _convert(field, feature, field_index, field_feature_index_dict):
-        if isinstance(feature, str):
-            field_feature_index = field_feature_index_dict[(field, feature)]
-            feature = 1
-        else:
-            field_feature_index = field_index
-
-        return "{}:{}:{}".format(field_index, field_feature_index, feature)
-
-    for col_index, col in enumerate(field_names):
-        df_new[col] = df_new[col].apply(lambda x: _convert(col, x, col_index+1, field_feature_dict))
-
-    # Move rating column to the first.
-    field_names.insert(0, col_rating)
-    df_new = df_new[field_names]
-
-    if filepath is not None:
-        np.savetxt(filepath, df_new.values, delimiter=' ', fmt='%s')
-
-    return df_new
-
 
 def negative_feedback_sampler(
     df, 
@@ -363,5 +319,4 @@
         .sort_values(col_user)
     )
 
-    return df_sample
->>>>>>> bbef6e25
+    return df_sample