{
 "cells": [
  {
   "cell_type": "markdown",
   "metadata": {},
   "source": [
    "# Running ALS on MovieLens (pySpark)\n",
    "\n",
    "[ALS](https://spark.apache.org/docs/latest/api/python/_modules/pyspark/ml/recommendation.html#ALS) (Alternating Least Squares) is a well-known collaborative filtering algorithm.\n",
    "\n",
<<<<<<< HEAD
    "This notebook provides an example of how to utilize and evaluate ALS pySpark ML (DataFrame-based API) implementation, meant for large-scale distributed datasets. We use a smaller dataset in this example to run ALS efficiently on Data Science Virtual Machine."
=======
    "This notebook provides an example of how to utilize and evaluate ALS pySpark ML implementation, meant for large-scale distributed datasets. We use a Movielens dataset to show how ALS runs efficiently on the Data Science Virtual Machine."
>>>>>>> 43f14968
   ]
  },
  {
   "cell_type": "code",
   "execution_count": 1,
   "metadata": {},
   "outputs": [
    {
     "name": "stdout",
     "output_type": "stream",
     "text": [
      "System version: 3.6.0 | packaged by conda-forge | (default, Feb  9 2017, 14:36:55) \n",
      "[GCC 4.8.2 20140120 (Red Hat 4.8.2-15)]\n",
      "Spark version: 2.3.1\n"
     ]
    }
   ],
   "source": [
    "# set the environment path to find Recommenders\n",
    "import sys\n",
    "sys.path.append(\"../../\")\n",
    "import os\n",
    "import numpy as np\n",
    "from zipfile import ZipFile\n",
    "import papermill as pm\n",
    "import pyspark\n",
    "from pyspark.ml.recommendation import ALS\n",
    "import pyspark.sql.functions as F\n",
    "from pyspark.sql import SparkSession\n",
    "from pyspark.sql.types import StructType, StructField\n",
    "from pyspark.sql.types import StringType, FloatType, IntegerType\n",
    "\n",
    "from reco_utils.dataset.url_utils import maybe_download\n",
    "from reco_utils.dataset.spark_splitters import spark_random_split\n",
    "from reco_utils.evaluation.spark_evaluation import SparkRatingEvaluation, SparkRankingEvaluation\n",
    "\n",
    "\n",
    "print(\"System version: {}\".format(sys.version))\n",
    "print(\"Spark version: {}\".format(pyspark.__version__))\n"
   ]
  },
  {
   "cell_type": "markdown",
   "metadata": {},
   "source": [
    "Set the default parameters."
   ]
  },
  {
   "cell_type": "code",
<<<<<<< HEAD
   "execution_count": 2,
   "metadata": {},
=======
   "execution_count": 16,
   "metadata": {
    "tags": [
     "parameters"
    ]
   },
>>>>>>> 43f14968
   "outputs": [],
   "source": [
    "# top k items to recommend\n",
    "TOP_K = 10\n",
    "\n",
    "# Select Movielens data size: 100k, 1m, 10m, or 20m\n",
    "MOVIELENS_DATA_SIZE = '100k'"
   ]
  },
  {
   "cell_type": "markdown",
   "metadata": {},
   "source": [
    "### 0. Set up Spark context\n",
    "\n",
    "The following settings work well for debugging locally on VM - change when running on a cluster. We set up a giant single executor with many threads and specify memory cap. "
   ]
  },
  {
   "cell_type": "code",
   "execution_count": 3,
   "metadata": {},
   "outputs": [],
   "source": [
    "# the following settings work well for debugging locally on VM - change when running on a cluster\n",
    "# set up a giant single executor with many threads and specify memory cap\n",
    "spark = SparkSession \\\n",
    "    .builder \\\n",
<<<<<<< HEAD
    "    .appName(\"ALS pySpark\") \\\n",
=======
    "    .appName(\"Recommenders Pyspark\") \\\n",
>>>>>>> 43f14968
    "    .master(\"local[*]\") \\\n",
    "    .config(\"spark.driver.memory\", \"2g\")\\\n",
    "    .config(\"spark.executor.cores\", \"32\")\\\n",
    "    .config(\"spark.executor.memory\", \"8g\")\\\n",
    "    .config(\"spark.memory.fraction\", \"0.9\")\\\n",
    "    .config(\"spark.memory.stageFraction\", \"0.3\")\\\n",
    "    .config(\"spark.executor.instances\", 1)\\\n",
    "    .config(\"spark.executor.heartbeatInterval\", \"36000s\")\\\n",
    "    .config(\"spark.network.timeout\", \"10000000s\")\\\n",
    "    .config(\"spark.driver.maxResultSize\", \"50g\")\\\n",
    "    .getOrCreate()\n"
   ]
  },
  {
   "cell_type": "markdown",
   "metadata": {},
   "source": [
    "### 1. Download the MovieLens dataset"
   ]
  },
  {
   "cell_type": "code",
<<<<<<< HEAD
   "execution_count": 4,
   "metadata": {
    "tags": [
     "parameters"
    ]
   },
   "outputs": [],
   "source": [
    "# 100k, 1m, 10m, or 20m\n",
    "MOVIELENS_DATA_SIZE = '100k'"
   ]
  },
  {
   "cell_type": "code",
   "execution_count": 5,
=======
   "execution_count": 19,
>>>>>>> 43f14968
   "metadata": {},
   "outputs": [],
   "source": [
    "# MovieLens data have different data-format for each size of dataset\n",
    "data_header = False\n",
    "if MOVIELENS_DATA_SIZE == \"100k\":\n",
    "    separator = \"\\t\"\n",
    "    data_name = \"u.data\"\n",
    "    data_folder = \"ml-100k\"\n",
    "elif MOVIELENS_DATA_SIZE == \"1m\":\n",
    "    separator = \"::\"\n",
    "    data_name = \"ratings.dat\"\n",
    "    data_folder = \"ml-1m\"\n",
    "elif MOVIELENS_DATA_SIZE == \"10m\":\n",
    "    separator = \"::\"\n",
    "    data_name = \"ratings.dat\"\n",
    "    data_folder = \"ml-10M100K\"\n",
    "elif MOVIELENS_DATA_SIZE == \"20m\":\n",
    "    separator = \",\"\n",
    "    data_name = \"ratings.csv\"\n",
    "    data_folder = \"ml-20m\"\n",
    "    data_header = True\n",
    "else:\n",
    "    raise ValueError(\"Invalid data size. Should be one of {100k, 1m, 10m, or 20m}\")\n",
    "\n",
    "# Download dataset zip file and decompress if haven't done yet\n",
    "data_path = os.path.join(data_folder, data_name)\n",
    "if not os.path.exists(data_path):\n",
    "    filename = \"ml-\" + MOVIELENS_DATA_SIZE + \".zip\"\n",
    "    filepath = maybe_download(\n",
    "        \"http://files.grouplens.org/datasets/movielens/\" + filename, filename\n",
    "    )\n",
    "\n",
    "    with ZipFile(filepath, \"r\") as zf:\n",
    "        zf.extractall()\n",
    "\n",
    "    # remove zip file we already used\n",
    "    os.remove(filepath)\n"
   ]
  },
  {
   "cell_type": "code",
   "execution_count": 6,
   "metadata": {},
   "outputs": [
    {
     "name": "stdout",
     "output_type": "stream",
     "text": [
      "+------+-------+------+---------+\n",
      "|UserId|MovieId|Rating|Timestamp|\n",
      "+------+-------+------+---------+\n",
      "|   196|    242|   3.0|881250949|\n",
      "|   186|    302|   3.0|891717742|\n",
      "|    22|    377|   1.0|878887116|\n",
      "|   244|     51|   2.0|880606923|\n",
      "|   166|    346|   1.0|886397596|\n",
      "|   298|    474|   4.0|884182806|\n",
      "|   115|    265|   2.0|881171488|\n",
      "|   253|    465|   5.0|891628467|\n",
      "|   305|    451|   3.0|886324817|\n",
      "|     6|     86|   3.0|883603013|\n",
      "|    62|    257|   2.0|879372434|\n",
      "|   286|   1014|   5.0|879781125|\n",
      "|   200|    222|   5.0|876042340|\n",
      "|   210|     40|   3.0|891035994|\n",
      "|   224|     29|   3.0|888104457|\n",
      "|   303|    785|   3.0|879485318|\n",
      "|   122|    387|   5.0|879270459|\n",
      "|   194|    274|   2.0|879539794|\n",
      "|   291|   1042|   4.0|874834944|\n",
      "|   234|   1184|   2.0|892079237|\n",
      "+------+-------+------+---------+\n",
      "only showing top 20 rows\n",
      "\n"
     ]
    }
   ],
   "source": [
    "# Note: The DataFrame-based API for ALS currently only supports integers for user and item ids.\n",
    "schema = StructType(\n",
    "    (\n",
    "        StructField(\"UserId\", IntegerType()),\n",
    "        StructField(\"MovieId\", IntegerType()),\n",
    "        StructField(\"Rating\", FloatType()),\n",
    "        StructField(\"Timestamp\", IntegerType()),\n",
    "    )\n",
    ")\n",
    "\n",
    "# pySpark's read csv currently doesn't support multi-character delimiter, thus we manually handle that\n",
    "if len(separator) > 1:\n",
    "    raw_data = spark.sparkContext.textFile(data_path) \\\n",
    "        .map(lambda l: l.split(separator)).map(lambda s: ','.join(map(str, s)))\n",
    "    data = spark.read.csv(raw_data, schema=schema, sep=',', header=data_header)\n",
    "else:\n",
    "    data = spark.read.csv(data_path, schema=schema, sep=separator, header=data_header)\n",
    "\n",
    "data.show()"
   ]
  },
  {
   "cell_type": "markdown",
   "metadata": {},
   "source": [
    "### 2. Split the data using the Spark random splitter provided in utilities"
   ]
  },
  {
   "cell_type": "code",
   "execution_count": 7,
   "metadata": {},
   "outputs": [
    {
     "name": "stdout",
     "output_type": "stream",
     "text": [
      "N train 75193\n",
      "N test 24807\n"
     ]
    }
   ],
   "source": [
    "train, test = spark_random_split(data, ratio=0.75, seed=123)\n",
    "print (\"N train\", train.count())\n",
    "print (\"N test\", test.count())"
   ]
  },
  {
   "cell_type": "markdown",
   "metadata": {},
   "source": [
    "### 3. Train the ALS model on the training data, and get the top-k recommendations for our testing data\n",
    "\n",
    "To predict movie ratings, we use the rating data in the training set as users' explicit feedbacks.\n",
    "\n",
    "When our goal is to recommend top k movies a user is likely to watch, on the other hand, we utilize the ratings as implicit feedbacks."
   ]
  },
  {
   "cell_type": "code",
   "execution_count": 36,
   "metadata": {},
   "outputs": [],
   "source": [
    "header = {\n",
    "    \"userCol\": \"UserId\",\n",
    "    \"itemCol\": \"MovieId\",\n",
    "    \"ratingCol\": \"Rating\",\n",
    "}\n",
    "\n",
    "\n",
    "# implicitPrefs=True for recommendation, False for rating prediction\n",
    "als = ALS(\n",
    "    rank=40,\n",
    "    maxIter=15,\n",
    "    implicitPrefs=True,\n",
    "    alpha=0.1,\n",
    "    regParam=0.01,\n",
    "    coldStartStrategy='drop',\n",
    "    nonnegative=True,\n",
    "    **header\n",
    ")"
   ]
  },
  {
   "cell_type": "code",
   "execution_count": 37,
   "metadata": {},
   "outputs": [],
   "source": [
    "model = als.fit(train)\n"
   ]
  },
  {
   "cell_type": "code",
   "execution_count": 38,
   "metadata": {
    "scrolled": false
   },
   "outputs": [
    {
     "name": "stdout",
     "output_type": "stream",
     "text": [
      "+------+--------------------+\n",
      "|UserId|     recommendations|\n",
      "+------+--------------------+\n",
      "|   471|[[418, 0.72847724...|\n",
      "|   463|[[285, 1.1634982]...|\n",
      "|   833|[[218, 1.2006702]...|\n",
      "|   496|[[173, 0.8102586]...|\n",
      "|   148|[[50, 0.8821161],...|\n",
      "|   540|[[276, 0.85914886...|\n",
      "|   392|[[286, 0.9766282]...|\n",
      "|   243|[[275, 1.29936], ...|\n",
      "|   623|[[222, 0.86506325...|\n",
      "|   737|[[222, 0.5029861]...|\n",
      "|   897|[[118, 1.1622006]...|\n",
      "|   858|[[286, 0.95543224...|\n",
      "|    31|[[302, 0.76913214...|\n",
      "|   516|[[127, 0.5144711]...|\n",
      "|   580|[[121, 0.8675087]...|\n",
      "|   251|[[181, 1.2622311]...|\n",
      "|   451|[[243, 1.4820322]...|\n",
      "|    85|[[52, 1.0961343],...|\n",
      "|   137|[[121, 0.8577174]...|\n",
      "|   808|[[288, 1.0185469]...|\n",
      "+------+--------------------+\n",
      "only showing top 20 rows\n",
      "\n"
     ]
    }
   ],
   "source": [
    "recommendations = model.recommendForUserSubset(test, TOP_K)\n",
    "recommendations.show()\n",
    "    "
   ]
  },
  {
   "cell_type": "code",
   "execution_count": 39,
   "metadata": {},
   "outputs": [
    {
     "name": "stdout",
     "output_type": "stream",
     "text": [
      "+------+-------+----------+\n",
      "|UserId|MovieId|    rating|\n",
      "+------+-------+----------+\n",
      "|   471|    418|0.72847724|\n",
      "|   471|    419|0.67094696|\n",
      "|   471|     71| 0.6393287|\n",
      "|   471|    588|0.63891846|\n",
      "|   471|     99| 0.6329491|\n",
      "|   471|    501|0.61551756|\n",
      "|   471|    143| 0.6047367|\n",
      "|   471|    151| 0.5938562|\n",
      "|   471|     95| 0.5764764|\n",
      "|   471|    465|0.54725754|\n",
      "|   463|    285| 1.1634982|\n",
      "|   463|     13| 1.1459694|\n",
      "|   463|    124| 1.1449559|\n",
      "|   463|    246| 1.0542792|\n",
      "|   463|     15| 1.0238962|\n",
      "|   463|    242| 0.9382459|\n",
      "|   463|     93| 0.9239277|\n",
      "|   463|    287| 0.9204046|\n",
      "|   463|    111|0.90601474|\n",
      "|   463|      1| 0.8508104|\n",
      "+------+-------+----------+\n",
      "only showing top 20 rows\n",
      "\n"
     ]
    }
   ],
   "source": [
    "# Convert to reco util's ranking evaluator format\n",
    "top_k = recommendations.select('UserId', F.explode('recommendations').alias('r')) \\\n",
    "    .select('UserId', 'r.*')\n",
    "top_k.show()"
   ]
  },
  {
   "cell_type": "markdown",
   "metadata": {},
   "source": [
<<<<<<< HEAD
    "### 4. Evaluate how well ALS performs "
=======
    "### 4. Evaluate how well the algorithm performs "
>>>>>>> 43f14968
   ]
  },
  {
   "cell_type": "code",
   "execution_count": 40,
   "metadata": {},
   "outputs": [
    {
     "name": "stdout",
     "output_type": "stream",
     "text": [
      "+------+-------+------+---------+\n",
      "|UserId|MovieId|Rating|Timestamp|\n",
      "+------+-------+------+---------+\n",
      "|     1|      2|   3.0|876893171|\n",
      "|     1|      3|   4.0|878542960|\n",
      "|     1|      4|   3.0|876893119|\n",
      "|     1|      9|   5.0|878543541|\n",
      "|     1|     11|   2.0|875072262|\n",
      "|     1|     17|   3.0|875073198|\n",
      "|     1|     25|   4.0|875071805|\n",
      "|     1|     28|   4.0|875072173|\n",
      "|     1|     30|   3.0|878542515|\n",
      "|     1|     33|   4.0|878542699|\n",
      "|     1|     43|   4.0|878542869|\n",
      "|     1|     48|   5.0|875072520|\n",
      "|     1|     49|   3.0|878542478|\n",
      "|     1|     52|   4.0|875072205|\n",
      "|     1|     59|   5.0|876892817|\n",
      "|     1|     62|   3.0|878542282|\n",
      "|     1|     65|   4.0|875072125|\n",
      "|     1|     66|   4.0|878543030|\n",
      "|     1|     71|   3.0|876892425|\n",
      "|     1|     78|   1.0|878543176|\n",
      "+------+-------+------+---------+\n",
      "only showing top 20 rows\n",
      "\n"
     ]
    }
   ],
   "source": [
    "test.show()"
   ]
  },
  {
   "cell_type": "code",
   "execution_count": 41,
   "metadata": {},
   "outputs": [],
   "source": [
    "rank_eval = SparkRankingEvaluation(test, top_k, k = TOP_K, col_user=\"UserId\", col_item=\"MovieId\", \n",
    "                                    col_rating=\"Rating\", col_prediction=\"rating\", \n",
    "                                    relevancy_method=\"top_k\")"
   ]
  },
  {
   "cell_type": "code",
   "execution_count": 42,
   "metadata": {},
   "outputs": [
    {
     "name": "stdout",
     "output_type": "stream",
     "text": [
      "Model:\tALS\n",
      "Top K:\t10\n",
      "MAP:\t0.025738\n",
      "NDCG:\t0.100178\n",
      "Precision@K:\t0.095966\n",
      "Recall@K:\t0.078518\n"
     ]
    }
   ],
   "source": [
    "print(\"Model:\\tALS\",\n",
    "      \"Top K:\\t%d\" % rank_eval.k,\n",
    "      \"MAP:\\t%f\" % rank_eval.map_at_k(),\n",
    "      \"NDCG:\\t%f\" % rank_eval.ndcg_at_k(),\n",
    "      \"Precision@K:\\t%f\" % rank_eval.precision_at_k(),\n",
    "      \"Recall@K:\\t%f\" % rank_eval.recall_at_k(), sep='\\n')"
   ]
  },
  {
   "cell_type": "markdown",
   "metadata": {},
   "source": [
    "### 5. Evaluate rating prediction"
   ]
  },
  {
   "cell_type": "code",
   "execution_count": 43,
   "metadata": {},
   "outputs": [
    {
     "name": "stdout",
     "output_type": "stream",
     "text": [
      "+------+-------+------+---------+----------+\n",
      "|UserId|MovieId|Rating|Timestamp|prediction|\n",
      "+------+-------+------+---------+----------+\n",
      "|   406|    148|   3.0|879540276| 3.2573113|\n",
      "|    27|    148|   3.0|891543129|  2.342981|\n",
      "|   606|    148|   3.0|878150506| 4.1623316|\n",
      "|   916|    148|   2.0|880843892| 3.0077415|\n",
      "|   236|    148|   4.0|890117028| 4.6593585|\n",
      "|   602|    148|   4.0|888638517| 3.4857998|\n",
      "|   663|    148|   4.0|889492989|  4.033325|\n",
      "|   372|    148|   5.0|876869915| 3.2888944|\n",
      "|   190|    148|   4.0|891033742| 3.5253122|\n",
      "|     1|    148|   2.0|875240799| 2.7576623|\n",
      "|   297|    148|   3.0|875239619| 2.7936513|\n",
      "|   178|    148|   4.0|882824325| 3.4072607|\n",
      "|   308|    148|   3.0|887740788| 3.3479352|\n",
      "|   923|    148|   4.0|880387474| 3.3072624|\n",
      "|    54|    148|   3.0|880937490|  4.562116|\n",
      "|   430|    148|   2.0|877226047| 2.6006272|\n",
      "|    92|    148|   2.0|877383934| 2.5384903|\n",
      "|   447|    148|   4.0|878854729|  3.989952|\n",
      "|   374|    148|   4.0|880392992|  3.290884|\n",
      "|   891|    148|   5.0|891639793| 4.6282983|\n",
      "+------+-------+------+---------+----------+\n",
      "only showing top 20 rows\n",
      "\n"
     ]
    }
   ],
   "source": [
    "als_prediction = ALS(\n",
    "    rank=40,\n",
    "    maxIter=15,\n",
    "    implicitPrefs=False,\n",
    "    regParam=0.01,\n",
    "    coldStartStrategy='drop',\n",
    "    nonnegative=True,\n",
    "    **header\n",
    ")\n",
    "\n",
    "model_prediction = als_prediction.fit(train)\n",
    "\n",
    "prediction = model_prediction.transform(test)\n",
    "prediction.show()\n"
   ]
  },
  {
   "cell_type": "code",
   "execution_count": 44,
   "metadata": {},
   "outputs": [
    {
     "name": "stdout",
     "output_type": "stream",
     "text": [
      "Model:\tALS\n",
      "RMSE:\t1.12\n"
     ]
    }
   ],
   "source": [
    "rating_eval = SparkRatingEvaluation(test, prediction, col_user=\"UserId\", col_item=\"MovieId\", \n",
    "                                    col_rating=\"Rating\", col_prediction=\"prediction\")\n",
    "print(\"Model:\\tALS\\nRMSE:\\t%.2f\" % rating_eval.rmse())"
   ]
  },
  {
   "cell_type": "code",
   "execution_count": null,
   "metadata": {},
   "outputs": [],
   "source": [
    "# Record results with papermill for tests\n",
    "pm.record(\"map\", rank_eval.map_at_k())\n",
    "pm.record(\"ndcg\", rank_eval.ndcg_at_k())\n",
    "pm.record(\"precision\", rank_eval.precision_at_k())\n",
    "pm.record(\"recall\", rank_eval.recall_at_k())\n"
   ]
  }
 ],
 "metadata": {
  "celltoolbar": "Tags",
  "kernelspec": {
   "display_name": "Python 3",
   "language": "python",
   "name": "python3"
  },
  "language_info": {
   "codemirror_mode": {
    "name": "ipython",
    "version": 3
   },
   "file_extension": ".py",
   "mimetype": "text/x-python",
   "name": "python",
   "nbconvert_exporter": "python",
   "pygments_lexer": "ipython3",
   "version": "3.6.5"
  }
 },
 "nbformat": 4,
 "nbformat_minor": 1
}<|MERGE_RESOLUTION|>--- conflicted
+++ resolved
@@ -8,11 +8,7 @@
     "\n",
     "[ALS](https://spark.apache.org/docs/latest/api/python/_modules/pyspark/ml/recommendation.html#ALS) (Alternating Least Squares) is a well-known collaborative filtering algorithm.\n",
     "\n",
-<<<<<<< HEAD
     "This notebook provides an example of how to utilize and evaluate ALS pySpark ML (DataFrame-based API) implementation, meant for large-scale distributed datasets. We use a smaller dataset in this example to run ALS efficiently on Data Science Virtual Machine."
-=======
-    "This notebook provides an example of how to utilize and evaluate ALS pySpark ML implementation, meant for large-scale distributed datasets. We use a Movielens dataset to show how ALS runs efficiently on the Data Science Virtual Machine."
->>>>>>> 43f14968
    ]
   },
   {
@@ -63,17 +59,12 @@
   },
   {
    "cell_type": "code",
-<<<<<<< HEAD
    "execution_count": 2,
-   "metadata": {},
-=======
-   "execution_count": 16,
    "metadata": {
     "tags": [
      "parameters"
     ]
    },
->>>>>>> 43f14968
    "outputs": [],
    "source": [
     "# top k items to recommend\n",
@@ -102,11 +93,7 @@
     "# set up a giant single executor with many threads and specify memory cap\n",
     "spark = SparkSession \\\n",
     "    .builder \\\n",
-<<<<<<< HEAD
     "    .appName(\"ALS pySpark\") \\\n",
-=======
-    "    .appName(\"Recommenders Pyspark\") \\\n",
->>>>>>> 43f14968
     "    .master(\"local[*]\") \\\n",
     "    .config(\"spark.driver.memory\", \"2g\")\\\n",
     "    .config(\"spark.executor.cores\", \"32\")\\\n",
@@ -129,25 +116,7 @@
   },
   {
    "cell_type": "code",
-<<<<<<< HEAD
-   "execution_count": 4,
-   "metadata": {
-    "tags": [
-     "parameters"
-    ]
-   },
-   "outputs": [],
-   "source": [
-    "# 100k, 1m, 10m, or 20m\n",
-    "MOVIELENS_DATA_SIZE = '100k'"
-   ]
-  },
-  {
-   "cell_type": "code",
    "execution_count": 5,
-=======
-   "execution_count": 19,
->>>>>>> 43f14968
    "metadata": {},
    "outputs": [],
    "source": [
@@ -416,11 +385,7 @@
    "cell_type": "markdown",
    "metadata": {},
    "source": [
-<<<<<<< HEAD
-    "### 4. Evaluate how well ALS performs "
-=======
-    "### 4. Evaluate how well the algorithm performs "
->>>>>>> 43f14968
+    "### 4. Evaluate how well ALS performs"
    ]
   },
   {
