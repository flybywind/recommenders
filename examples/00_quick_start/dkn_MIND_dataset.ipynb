--- conflicted
+++ resolved
@@ -314,112 +314,35 @@
   },
   {
    "cell_type": "markdown",
+   "metadata": {
+    "pycharm": {
+     "name": "#%% md\n"
+    }
+   },
    "source": [
     "## Quick start with MINDsmall dataset\n",
-<<<<<<< HEAD
-    "The second example aims to help you get a quick start of using DKN on a real dataset: MIND dataset. So far, you has experienced how to run DKN on a well-prepared dataset, which is exactly in DKN's  data format. In this example, let's go through a real case on how to apply DKN on a raw news dataset from the very beginning. We will download a copy of open-source news dataset, in its original raw format. Then we will process the raw data files into DKN's input data format, which is stated previously. The data preprocessing script is included in 'build_dkn_data.sh'.  Running this MINDsamll will definitely take longer time than the previous DEMO dataset.\n",
-    "\n",
-    "[MINDsmall dataset](https://github.com/msnews/msnews.github.io/blob/master/assets/doc/introduction.md) is a small version of the MIND dataset by randomly sampling 50,000 users and their behavior logs from the MIND dataset.\n",
-    "The datasets contains these files for both training and validation data:\n",
-    "\n",
-    "### behaviors.tsv\n",
-    "\n",
-    "The behaviors.tsv file contains the impression logs and users' news click hostories. It has 5 columns divided by the tab symbol:\n",
-    "\n",
-    "+ Impression ID. The ID of an impression.\n",
-    "+ User ID. The anonymous ID of a user.\n",
-    "+ Time. The impression time with format \"MM/DD/YYYY HH:MM:SS AM/PM\".\n",
-    "+ History. The news click history (ID list of clicked news) of this user before this impression.\n",
-    "+ Impressions. List of news displayed in this impression and user's click behaviors on them (1 for click and 0 for non-click).\n",
-    "\n",
-    "One simple example: \n",
-    "\n",
-    "`1    U82271    11/11/2019 3:28:58 PM    N3130 N11621 N12917 N4574 N12140 N9748    N13390-0 N7180-0 N20785-0 N6937-0 N15776-0 N25810-0 N20820-0 N6885-0 N27294-0 N18835-0 N16945-0 N7410-0 N23967-0 N22679-0 N20532-0 N26651-0 N22078-0 N4098-0 N16473-0 N13841-0 N15660-0 N25787-0 N2315-0 N1615-0 N9087-0 N23880-0 N3600-0 N24479-0 N22882-0 N26308-0 N13594-0 N2220-0 N28356-0 N17083-0 N21415-0 N18671-0 N9440-0 N17759-0 N10861-0 N21830-0 N8064-0 N5675-0 N15037-0 N26154-0 N15368-1 N481-0 N3256-0 N20663-0 N23940-0 N7654-0 N10729-0 N7090-0 N23596-0 N15901-0 N16348-0 N13645-0 N8124-0 N20094-0 N27774-0 N23011-0 N14832-0 N15971-0 N27729-0 N2167-0 N11186-0 N18390-0 N21328-0 N10992-0 N20122-0 N1958-0 N2004-0 N26156-0 N17632-0 N26146-0 N17322-0 N18403-0 N17397-0 N18215-0 N14475-0 N9781-0 N17958-0 N3370-0 N1127-0 N15525-0 N12657-0 N10537-0 N18224-0 `\n",
-    "\n",
-    "### news.tsv\n",
-    "\n",
-    "The news.tsv file contains the detailed information of news articles involved in the behaviors.tsv file. It has 7 columns, which are divided by the tab symbol:\n",
-    "\n",
-    "+ News ID\n",
-    "+ Category\n",
-    "+ SubCategory\n",
-    "+ Title\n",
-    "+ Abstract\n",
-    "+ URL\n",
-    "+ Title Entities (entities contained in the title of this news)\n",
-    "+ Abstract Entities (entites contained in the abstract of this news)\n",
-    "\n",
-    "One simple example: \n",
-    "\n",
-    "`N46466    lifestyle    lifestyleroyals    The Brands Queen Elizabeth, Prince Charles, and Prince Philip Swear By    Shop the notebooks, jackets, and more that the royals can't live without.    https://www.msn.com/en-us/lifestyle/lifestyleroyals/the-brands-queen-elizabeth,-prince-charles,-and-prince-philip-swear-by/ss-AAGH0ET?ocid=chopendata    [{\"Label\": \"Prince Philip, Duke of Edinburgh\", \"Type\": \"P\", \"WikidataId\": \"Q80976\", \"Confidence\": 1.0, \"OccurrenceOffsets\": [48], \"SurfaceForms\": [\"Prince Philip\"]}, {\"Label\": \"Charles, Prince of Wales\", \"Type\": \"P\", \"WikidataId\": \"Q43274\", \"Confidence\": 1.0, \"OccurrenceOffsets\": [28], \"SurfaceForms\": [\"Prince Charles\"]}, {\"Label\": \"Elizabeth II\", \"Type\": \"P\", \"WikidataId\": \"Q9682\", \"Confidence\": 0.97, \"OccurrenceOffsets\": [11], \"SurfaceForms\": [\"Queen Elizabeth\"]}]    [] `\n",
-    "\n",
-    "### entity_embedding.vec & relation_embedding.vec\n",
-    "\n",
-    "The entity_embedding.vec and relation_embedding.vec files contain the 100-dimensional embeddings of the entities and relations learned from the subgraph (from WikiData knowledge graph) by TransE method. In both files, the first column is the ID of entity/relation, and the other columns are the embedding vector values.\n",
-    "\n",
-    "One simple example: \n",
-    "\n",
-    "`Q42306013  0.014516 -0.106958 0.024590 ... -0.080382`\n",
-    "\n",
-    "We offer you a script to transform MINDsmall dataset to Microsoft Recommender DKN data format below.\n"
-=======
-    "To help you get a quick start of using DKN on MIND dataset, we offer a script to transform MINDsmall dataset to Microsoft Recommender DKN data format:"
->>>>>>> f9f731b1
-   ],
-   "metadata": {
-    "collapsed": false,
+    "To help you get a quick start of using DKN on MIND dataset, we offer an example running on MINDsmall dataset, it contains a script to transform MINDsmall dataset to Microsoft Recommender DKN data format below.\n"
+   ]
+  },
+  {
+   "cell_type": "markdown",
+   "metadata": {
     "pycharm": {
      "name": "#%% md\n"
     }
-   }
-  },
-  {
-<<<<<<< HEAD
-=======
+   },
+   "source": [
+    "Now we start to running on MINDsmall dataset:"
+   ]
+  },
+  {
    "cell_type": "code",
    "execution_count": 11,
-   "outputs": [
-    {
-     "name": "stdout",
-     "output_type": "stream",
-     "text": [
-      "building MINDsmall train, valid, user_history\n",
-      "finished building MINDsmall train, valid, user_history\n",
-      "building MINDsmall doc_features\n",
-      "finished building MINDsmall doc_features\n"
-     ]
-    }
-   ],
-   "source": [
-    "! bash ../../tests/resources/deeprec/dkn/MINDsmall/scripts/build_dkn_data.sh"
-   ],
-   "metadata": {
-    "collapsed": false,
+   "metadata": {
     "pycharm": {
      "name": "#%%\n"
     }
-   }
-  },
-  {
->>>>>>> f9f731b1
-   "cell_type": "markdown",
-   "source": [
-    "Now we start to running on MINDsmall dataset:"
-   ],
-   "metadata": {
-    "collapsed": false,
-    "pycharm": {
-     "name": "#%% md\n"
-    }
-   }
-  },
-  {
-   "cell_type": "code",
-<<<<<<< HEAD
-   "execution_count": 11,
-=======
-   "execution_count": 12,
->>>>>>> f9f731b1
+   },
    "outputs": [],
    "source": [
     "data_path = '../../tests/resources/deeprec/dkn/MINDsmall/'\n",
@@ -430,21 +353,16 @@
     "user_history_file = os.path.join(data_path, r'user_history_small.txt')\n",
     "wordEmb_file = os.path.join(data_path, r'word_embeddings_5w_100.npy')\n",
     "entityEmb_file = os.path.join(data_path, r'entity_embeddings_5w_100.npy')"
-   ],
-   "metadata": {
-    "collapsed": false,
+   ]
+  },
+  {
+   "cell_type": "code",
+   "execution_count": 12,
+   "metadata": {
     "pycharm": {
      "name": "#%%\n"
     }
-   }
-  },
-  {
-   "cell_type": "code",
-<<<<<<< HEAD
-   "execution_count": 12,
-=======
-   "execution_count": 13,
->>>>>>> f9f731b1
+   },
    "outputs": [],
    "source": [
     "hparams = prepare_hparams(yaml_file,\n",
@@ -452,31 +370,17 @@
     "                          user_history_file = user_history_file,\n",
     "                          wordEmb_file=wordEmb_file,\n",
     "                          entityEmb_file=entityEmb_file,\n",
-<<<<<<< HEAD
-    "                          epochs=5)"
-   ],
-   "metadata": {
-    "collapsed": false,
+    "                          epochs=5)\n"
+   ]
+  },
+  {
+   "cell_type": "code",
+   "execution_count": 13,
+   "metadata": {
     "pycharm": {
      "name": "#%%\n"
     }
-   }
-  },
-  {
-   "cell_type": "markdown",
-   "source": [
-    "We offer you a sample script to transform raw MIND datatset to dkn data format. This script will download MINDsmall dataset and and GloVe vector, and then transform these raw data to dkn data format:"
-   ],
-   "metadata": {
-    "collapsed": false,
-    "pycharm": {
-     "name": "#%% md\n"
-    }
-   }
-  },
-  {
-   "cell_type": "code",
-   "execution_count": 13,
+   },
    "outputs": [
     {
      "name": "stdout",
@@ -485,36 +389,7 @@
       "building MINDsmall train, valid, user_history\n",
       "finished building MINDsmall train, valid, user_history\n",
       "building MINDsmall doc_features\n",
-      "finished building MINDsmall doc_features \n"
-     ]
-    }
-   ],
-   "source": [
-    "if run_MIND_small:\n",
-    "    os.system(\"bash ../../tests/resources/deeprec/dkn/MINDsmall/scripts/build_dkn_data.sh\") # transform MIND dataset to DKN data format \n",
-    "    "
-=======
-    "                          epochs=5)\n",
-    "input_creator = DKNTextIterator\n",
-    "model = DKN(hparams, input_creator)"
->>>>>>> f9f731b1
-   ],
-   "metadata": {
-    "collapsed": false,
-    "pycharm": {
-     "name": "#%%\n"
-    }
-   }
-  },
-  {
-   "cell_type": "code",
-   "execution_count": 14,
-   "outputs": [
-    {
-     "name": "stdout",
-     "output_type": "stream",
-     "text": [
-<<<<<<< HEAD
+      "finished building MINDsmall doc_features\n",
       "step 10000 , total_loss: 0.4347, data_loss: 0.4343\n",
       "at epoch 1\n",
       "train info: logloss loss:0.46869412311938313\n",
@@ -540,62 +415,25 @@
       "train info: logloss loss:0.4367629170801095\n",
       "eval info: group_auc:0.6291, mean_mrr:0.282, ndcg@10:0.3727, ndcg@5:0.3033\n",
       "at epoch 5 , train time: 565.9 eval time: 431.0\n"
-=======
-      "step 10000 , total_loss: 0.4546, data_loss: 0.4543\n",
-      "at epoch 1\n",
-      "train info: logloss loss:0.47117363242787097\n",
-      "eval info: group_auc:0.5962, mean_mrr:0.2717, ndcg@10:0.3559, ndcg@5:0.2962\n",
-      "at epoch 1 , train time: 570.7 eval time: 427.9\n",
-      "step 10000 , total_loss: 0.4566, data_loss: 0.4557\n",
-      "at epoch 2\n",
-      "train info: logloss loss:0.4610959834723853\n",
-      "eval info:, group_auc:0.6156, mean_mrr:0.2816, ndcg@10:0.3679, ndcg@5:0.3056\n",
-      "at epoch 2 , train time: 567.1 eval time: 431.2\n",
-      "step 10000 , total_loss: 0.4575, data_loss: 0.4562\n",
-      "at epoch 3\n",
-      "train info: logloss loss:0.4534366399952554\n",
-      "eval info: group_auc:0.6161, mean_mrr:0.2825, ndcg@10:0.3682, ndcg@5:0.3064\n",
-      "at epoch 3 , train time: 567.8 eval time: 450.8\n",
-      "step 10000 , total_loss: 0.4641, data_loss: 0.4625\n",
-      "at epoch 4\n",
-      "train info: logloss loss:0.4478095957073469\n",
-      "eval info: group_auc:0.6164, mean_mrr:0.2828, ndcg@10:0.3687, ndcg@5:0.3067\n",
-      "at epoch 4 , train time: 568.5 eval time: 449.0\n",
-      "step 10000 , total_loss: 0.4564, data_loss: 0.4545\n",
-      "at epoch 5\n",
-      "train info: logloss loss:0.44312271486131205\n",
-      "eval info: group_auc:0.6162, mean_mrr:0.2826, ndcg@10:0.3686, ndcg@5:0.3061\n",
-      "at epoch 5 , train time: 567.4 eval time: 447.9\n"
->>>>>>> f9f731b1
      ]
     }
    ],
    "source": [
-<<<<<<< HEAD
-    "if run_MIND_small: \n",
+    "if run_MIND_small:\n",
+    "    os.system(\"bash ../../tests/resources/deeprec/dkn/MINDsmall/scripts/build_dkn_data.sh\")\n",
     "    input_creator = DKNTextIterator\n",
     "    model = DKN(hparams, input_creator)\n",
     "    model.fit(train_file, valid_file)"
-=======
-    "model.fit(train_file, valid_file)"
->>>>>>> f9f731b1
-   ],
-   "metadata": {
-    "collapsed": false,
-    "pycharm": {
-     "name": "#%%\n"
-    }
-   }
+   ]
   },
   {
    "cell_type": "markdown",
    "metadata": {},
    "source": [
     "## Running models with large dataset\n",
-    "\n",
-    "MIND dataset\\[3\\] is a large-scale English news dataset. It was collected from anonymized behavior logs of Microsoft News website. MIND contains 1,000,000 users, 161,013 news articles and 15,777,377 impression logs. Every news article contains rich textual content including title, abstract, body, category and entities. Each impression log contains the click events, non-clicked events and historical news click behaviors of this user before this impression.\n",
-    "\n",
-    "Here are performances using the whole MIND dataset, since the whole dataset is large, you can download and try it by yourself. \n",
+    "Here are performances using the whole MIND dataset \\[3\\]. \n",
+    "\n",
+    "MIND dataset is a large-scale English news dataset. It was collected from anonymized behavior logs of Microsoft News website. MIND contains 1,000,000 users, 161,013 news articles and 15,777,377 impression logs. Every news article contains rich textual content including title, abstract, body, category and entities. Each impression log contains the click events, non-clicked events and historical news click behaviors of this user before this impression.\n",
     "\n",
     "| Models | g-AUC | MRR |NDCG@5 | NDCG@10 |\n",
     "| :------| :------: | :------: | :------: | :------ |\n",
@@ -641,15 +479,15 @@
    "name": "python",
    "nbconvert_exporter": "python",
    "pygments_lexer": "ipython3",
-   "version": "3.6.10"
+   "version": "3.7.0"
   },
   "pycharm": {
    "stem_cell": {
     "cell_type": "raw",
-    "source": [],
     "metadata": {
      "collapsed": false
-    }
+    },
+    "source": []
    }
   }
  },
